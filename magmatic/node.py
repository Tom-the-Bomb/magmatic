--- conflicted
+++ resolved
@@ -80,14 +80,12 @@
     @property
     def headers(self) -> Dict[str, str]:
         """dict[:class:`str`, :class:`str`]: The headers to use when making a request to Lavalink."""
-<<<<<<< HEAD
         from . import __version__
-=======
+
         if self.node.bot.user is None:
             raise RuntimeError(
                 'Cannot send requests without a bot user ID. Make sure you are only connecting after you log in.',
             )
->>>>>>> 223047e8
 
         result = {
             'User-Id': str(self.node.bot.user.id),
